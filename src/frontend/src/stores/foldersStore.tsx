--- conflicted
+++ resolved
@@ -16,21 +16,12 @@
         get().setLoading(true);
         getFolders().then(
           (res) => {
-<<<<<<< HEAD
             const foldersWithoutStarterProjects = res?.filter(
-              (folder) => folder.name !== STARTER_FOLDER_NAME,
+              (folder) => folder.name !== STARTER_FOLDER_NAME
             );
 
             const starterProjects = res?.find(
-              (folder) => folder.name === STARTER_FOLDER_NAME,
-=======
-            const foldersWithoutStarterProjects = res.filter(
-              (folder) => folder.name !== STARTER_FOLDER_NAME
-            );
-
-            const starterProjects = res.find(
               (folder) => folder.name === STARTER_FOLDER_NAME
->>>>>>> 5f14aece
             );
 
             set({ starterProjectId: starterProjects!.id ?? "" });
