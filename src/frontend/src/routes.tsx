--- conflicted
+++ resolved
@@ -34,10 +34,6 @@
         }
       />
       <Route path="/flow/:id/">
-<<<<<<< HEAD
-        <Route path="" element={<FlowPage />} />
-        <Route path="view" element={<ViewPage />} />
-=======
         <Route
           path=""
           element={
@@ -54,7 +50,6 @@
             </ProtectedRoute>
           }
         />
->>>>>>> 1b317ee4
       </Route>
       <Route
         path="*"
