import "ag-grid-community/styles/ag-grid.css"; // Mandatory CSS required by the grid
import "ag-grid-community/styles/ag-theme-quartz.css"; // Optional Theme applied to the grid
import { AgGridReact, AgGridReactProps } from "ag-grid-react";
<<<<<<< HEAD
import { ElementRef, forwardRef } from "react";
=======
import { ElementRef, forwardRef, useEffect, useRef } from "react";
>>>>>>> af80b4c4
import {
  DEFAULT_TABLE_ALERT_MSG,
  DEFAULT_TABLE_ALERT_TITLE,
} from "../../constants/constants";
import { useDarkStore } from "../../stores/darkStore";
import "../../style/ag-theme-shadcn.css"; // Custom CSS applied to the grid
import { cn, toTitleCase } from "../../utils/utils";
import ForwardedIconComponent from "../genericIconComponent";
import { Alert, AlertDescription, AlertTitle } from "../ui/alert";
import { Toggle } from "../ui/toggle";
import ShadTooltip from "../shadTooltipComponent";
import resetGrid from "./utils/reset-grid-columns";
import ResetColumns from "./components/ResetColumns";

interface TableComponentProps extends AgGridReactProps {
  columnDefs: NonNullable<AgGridReactProps["columnDefs"]>;
  rowData: NonNullable<AgGridReactProps["rowData"]>;
  alertTitle?: string;
  alertDescription?: string;
  editable?: boolean | string[];
}

const TableComponent = forwardRef<
  ElementRef<typeof AgGridReact>,
  TableComponentProps
>(
  (
    {
      alertTitle = DEFAULT_TABLE_ALERT_TITLE,
      alertDescription = DEFAULT_TABLE_ALERT_MSG,
      ...props
    },
    ref,
  ) => {
    let colDef = props.columnDefs.map((col, index) => {
      let newCol = {
        ...col,
        headerName: toTitleCase(col.headerName),
      };
      if (index === props.columnDefs.length - 1) {
        newCol = {
          ...newCol,
          resizable: false,
        };
      }
      if (props.onSelectionChanged && index === 0) {
        newCol = {
          ...newCol,
          checkboxSelection: true,
          headerCheckboxSelection: true,
          headerCheckboxSelectionFilteredOnly: true,
        };
      }
      if (
        (typeof props.editable === "boolean" && props.editable) ||
        (Array.isArray(props.editable) &&
          props.editable.includes(newCol.headerName ?? ""))
      ) {
        newCol = {
          ...newCol,
          editable: true,
        };
      }
      return newCol;
    });
    const gridRef = useRef(null);
    // @ts-ignore
    const realRef = ref?.current ? ref : gridRef;
    const dark = useDarkStore((state) => state.dark);
    const initialColumnDefs = useRef(colDef);

    const makeLastColumnNonResizable = (columnDefs) => {
      columnDefs.forEach((colDef, index) => {
        colDef.resizable = index !== columnDefs.length - 1;
      });
      return columnDefs;
    };

    const onGridReady = (params) => {
      // @ts-ignore
      realRef.current = params;
      const updatedColumnDefs = makeLastColumnNonResizable([...colDef]);
      params.api.setColumnDefs(updatedColumnDefs);
      initialColumnDefs.current = params.api.getColumnDefs();
      if (props.onGridReady) props.onGridReady(params);
    };

    const onColumnMoved = (params) => {
      const updatedColumnDefs = makeLastColumnNonResizable(
        params.columnApi.getAllGridColumns().map((col) => col.getColDef()),
      );
      params.api.setColumnDefs(updatedColumnDefs);
      if (props.onColumnMoved) props.onColumnMoved(params);
    };

    if (props.rowData.length === 0) {
      return (
        <div className="flex h-full w-full items-center justify-center rounded-md border">
          <Alert variant={"default"} className="w-fit">
            <ForwardedIconComponent
              name="AlertCircle"
              className="h-5 w-5 text-primary"
            />
            <AlertTitle>{alertTitle}</AlertTitle>
            <AlertDescription>{alertDescription}</AlertDescription>
          </Alert>
        </div>
      );
    }
    return (
      <div
        className={cn(
          dark ? "ag-theme-quartz-dark" : "ag-theme-quartz",
          "ag-theme-shadcn flex h-full flex-col",
          "relative",
        )} // applying the grid theme
      >
        <AgGridReact
          {...props}
          className={cn(props.className, "custom-scroll")}
          defaultColDef={{
            minWidth: 100,
            autoHeight: true,
          }}
<<<<<<< HEAD
          tooltipInteraction={true}
          ref={ref}
=======
          columnDefs={colDef}
          ref={realRef}
          pagination={true}
          onGridReady={onGridReady}
          onColumnMoved={onColumnMoved}
>>>>>>> af80b4c4
        />
        <ResetColumns resetGrid={() => resetGrid(realRef, initialColumnDefs)} />
      </div>
    );
  },
);

export default TableComponent;<|MERGE_RESOLUTION|>--- conflicted
+++ resolved
@@ -1,11 +1,7 @@
 import "ag-grid-community/styles/ag-grid.css"; // Mandatory CSS required by the grid
 import "ag-grid-community/styles/ag-theme-quartz.css"; // Optional Theme applied to the grid
 import { AgGridReact, AgGridReactProps } from "ag-grid-react";
-<<<<<<< HEAD
-import { ElementRef, forwardRef } from "react";
-=======
 import { ElementRef, forwardRef, useEffect, useRef } from "react";
->>>>>>> af80b4c4
 import {
   DEFAULT_TABLE_ALERT_MSG,
   DEFAULT_TABLE_ALERT_TITLE,
@@ -130,16 +126,12 @@
             minWidth: 100,
             autoHeight: true,
           }}
-<<<<<<< HEAD
           tooltipInteraction={true}
-          ref={ref}
-=======
           columnDefs={colDef}
           ref={realRef}
           pagination={true}
           onGridReady={onGridReady}
           onColumnMoved={onColumnMoved}
->>>>>>> af80b4c4
         />
         <ResetColumns resetGrid={() => resetGrid(realRef, initialColumnDefs)} />
       </div>
