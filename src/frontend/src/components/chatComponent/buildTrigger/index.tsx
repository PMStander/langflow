import { useContext, useState } from "react";
import { Transition } from "@headlessui/react";
import { Zap } from "lucide-react";
import { validateNodes } from "../../../utils";
import { FlowType } from "../../../types/flow";
import Loading from "../../../components/ui/loading";
import { useSSE } from "../../../contexts/SSEContext";
import { typesContext } from "../../../contexts/typesContext";
import { alertContext } from "../../../contexts/alertContext";
import { postBuildInit } from "../../../controllers/API";
import ShadTooltip from "../../ShadTooltipComponent";

import RadialProgressComponent from "../../RadialProgress";

export default function BuildTrigger({
  open,
  flow,
  setIsBuilt,
  isBuilt,
}: {
  open: boolean;
  flow: FlowType;
  setIsBuilt: any;
  isBuilt: boolean;
}) {
  const { updateSSEData, isBuilding, setIsBuilding, sseData } = useSSE();
  const { reactFlowInstance } = useContext(typesContext);
  const { setErrorData, setSuccessData } = useContext(alertContext);
  const [isIconTouched, setIsIconTouched] = useState(false);
  const eventClick = isBuilding ? "pointer-events-none" : "";
  const [progress, setProgress] = useState(0);

  async function handleBuild(flow: FlowType) {
    try {
      if (isBuilding) {
        return;
      }
      const errors = validateNodes(reactFlowInstance);
      if (errors.length > 0) {
        setErrorData({
          title: "Oops! Looks like you missed something",
          list: errors,
        });
        return;
      }
      const minimumLoadingTime = 200; // in milliseconds
      const startTime = Date.now();
      setIsBuilding(true);

      const allNodesValid = await streamNodeData(flow);
      await enforceMinimumLoadingTime(startTime, minimumLoadingTime);
      setIsBuilt(allNodesValid);
      if (!allNodesValid) {
        setErrorData({
          title: "Oops! Looks like you missed something",
          list: [
            "Check components and retry. Hover over component status icon 🔴 to inspect.",
          ],
        });
      }
    } catch (error) {
      console.error("Error:", error);
    } finally {
      setIsBuilding(false);
    }
  }
  async function streamNodeData(flow: FlowType) {
    // Step 1: Make a POST request to send the flow data and receive a unique session ID
    const response = await postBuildInit(flow);
    const { flowId } = response.data;
    // Step 2: Use the session ID to establish an SSE connection using EventSource
    let validationResults = [];
    let finished = false;
    const apiUrl = `/api/v1/build/stream/${flowId}`;
    const eventSource = new EventSource(apiUrl);

    eventSource.onmessage = (event) => {
      // If the event is parseable, return
      if (!event.data) {
        return;
      }
      const parsedData = JSON.parse(event.data);
      // if the event is the end of the stream, close the connection
      if (parsedData.end_of_stream) {
        eventSource.close();

        return;
      } else if (parsedData.log) {
        // If the event is a log, log it
        setSuccessData({ title: parsedData.log });
      } else {
        // Otherwise, process the data
        const isValid = processStreamResult(parsedData);
        setProgress(parsedData.progress);
        validationResults.push(isValid);
      }
    };

    eventSource.onerror = (error: any) => {
      console.error("EventSource failed:", error);
      eventSource.close();
      if (error.data) {
        const parsedData = JSON.parse(error.data);
        setErrorData({ title: parsedData.error });
        setIsBuilding(false);
      }
    };
    // Step 3: Wait for the stream to finish
    while (!finished) {
      await new Promise((resolve) => setTimeout(resolve, 100));
      finished = validationResults.length === flow.data.nodes.length;
    }
    // Step 4: Return true if all nodes are valid, false otherwise
    return validationResults.every((result) => result);
  }

  function processStreamResult(parsedData) {
    // Process each chunk of data here
    // Parse the chunk and update the context
    try {
      updateSSEData({ [parsedData.id]: parsedData });
    } catch (err) {
      console.log("Error parsing stream data: ", err);
    }
    return parsedData.valid;
  }

  async function enforceMinimumLoadingTime(
    startTime: number,
    minimumLoadingTime: number
  ) {
    const elapsedTime = Date.now() - startTime;
    const remainingTime = minimumLoadingTime - elapsedTime;

    if (remainingTime > 0) {
      return new Promise((resolve) => setTimeout(resolve, remainingTime));
    }
  }

  const handleMouseEnter = () => {
    setIsIconTouched(true);
  };

  const handleMouseLeave = () => {
    setIsIconTouched(false);
  };

  return (
    <Transition
      show={!open}
      appear={true}
      enter="transition ease-out duration-300"
      enterFrom="translate-y-96"
      enterTo="translate-y-0"
      leave="transition ease-in duration-300"
      leaveFrom="translate-y-0"
      leaveTo="translate-y-96"
    >
      <div className={`fixed right-4` + (isBuilt ? " bottom-20" : " bottom-4")}>
        <div
          className={`${eventClick} align-center shadow-round-btn-shadow hover:shadow-round-btn-shadow flex h-12 w-12 cursor-pointer justify-center rounded-full bg-border px-3 py-1 shadow-md`}
          onClick={() => {
            handleBuild(flow);
          }}
          onMouseEnter={handleMouseEnter}
          onMouseLeave={handleMouseLeave}
        >
          <button>
            <div className="flex items-center gap-3">
              {isBuilding && progress < 1 ? (
                // Render your loading animation here when isBuilding is true
                <RadialProgressComponent
                  // ! confirm below works
                  color={"text-build-trigger"}
                  value={progress}
                ></RadialProgressComponent>
              ) : isBuilding ? (
                <Loading strokeWidth={1.5} className="stroke-build-trigger" />
              ) : (
<<<<<<< HEAD
                <Zap strokeWidth={1.5} className="sh-6 w-6 fill-build-trigger stroke-1 stroke-build-trigger" />
=======
                <Zap className="sh-6 w-6 fill-build-trigger stroke-build-trigger stroke-1" />
>>>>>>> ac1b0954
              )}
            </div>
          </button>
        </div>
      </div>
    </Transition>
  );
}<|MERGE_RESOLUTION|>--- conflicted
+++ resolved
@@ -177,11 +177,7 @@
               ) : isBuilding ? (
                 <Loading strokeWidth={1.5} className="stroke-build-trigger" />
               ) : (
-<<<<<<< HEAD
                 <Zap strokeWidth={1.5} className="sh-6 w-6 fill-build-trigger stroke-1 stroke-build-trigger" />
-=======
-                <Zap className="sh-6 w-6 fill-build-trigger stroke-build-trigger stroke-1" />
->>>>>>> ac1b0954
               )}
             </div>
           </button>
