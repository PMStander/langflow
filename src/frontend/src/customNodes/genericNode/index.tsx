--- conflicted
+++ resolved
@@ -29,11 +29,8 @@
 import { classNames, cn } from "../../utils/utils";
 import getFieldTitle from "../utils/get-field-title";
 import sortFields from "../utils/sort-fields";
-<<<<<<< HEAD
 import isWrappedWithClass from "../../pages/FlowPage/components/PageComponent/utils/is-wrapped-with-class";
-=======
 import ParameterComponent from "./components/parameterComponent";
->>>>>>> 86af0e35
 
 export default function GenericNode({
   data,
@@ -59,14 +56,14 @@
   const [nodeName, setNodeName] = useState(data.node!.display_name);
   const [inputDescription, setInputDescription] = useState(false);
   const [nodeDescription, setNodeDescription] = useState(
-    data.node?.description!
+    data.node?.description!,
   );
   const [isOutdated, setIsOutdated] = useState(false);
   const buildStatus = useFlowStore(
-    (state) => state.flowBuildStatus[data.id]?.status
+    (state) => state.flowBuildStatus[data.id]?.status,
   );
   const lastRunTime = useFlowStore(
-    (state) => state.flowBuildStatus[data.id]?.timestamp
+    (state) => state.flowBuildStatus[data.id]?.timestamp,
   );
   const [validationStatus, setValidationStatus] =
     useState<validationStatusType | null>(null);
@@ -119,7 +116,7 @@
 
       updateNodeInternals(data.id);
     },
-    [data.id, data.node, setNode, setIsOutdated]
+    [data.id, data.node, setNode, setIsOutdated],
   );
 
   if (!data.node!.template) {
@@ -259,7 +256,7 @@
   const isDark = useDarkStore((state) => state.dark);
   const renderIconStatus = (
     buildStatus: BuildStatus | undefined,
-    validationStatus: validationStatusType | null
+    validationStatus: validationStatusType | null,
   ) => {
     if (buildStatus === BuildStatus.BUILDING) {
       return <Loading className="text-medium-indigo" />;
@@ -300,7 +297,7 @@
   };
   const getSpecificClassFromBuildStatus = (
     buildStatus: BuildStatus | undefined,
-    validationStatus: validationStatusType | null
+    validationStatus: validationStatusType | null,
   ) => {
     let isInvalid = validationStatus && !validationStatus.valid;
 
@@ -324,11 +321,11 @@
     selected: boolean,
     showNode: boolean,
     buildStatus: BuildStatus | undefined,
-    validationStatus: validationStatusType | null
+    validationStatus: validationStatusType | null,
   ) => {
     const specificClassFromBuildStatus = getSpecificClassFromBuildStatus(
       buildStatus,
-      validationStatus
+      validationStatus,
     );
 
     const baseBorderClass = getBaseBorderClass(selected);
@@ -337,23 +334,18 @@
       baseBorderClass,
       nodeSizeClass,
       "generic-node-div",
-      specificClassFromBuildStatus
+      specificClassFromBuildStatus,
     );
     return names;
   };
 
-<<<<<<< HEAD
   const [openWDoubleCLick, setOpenWDoubleCLick] = useState(false);
 
-  const getBaseBorderClass = (selected) =>
-    selected ? "border border-ring" : "border";
-=======
   const getBaseBorderClass = (selected) => {
     let className = selected ? "border border-ring" : "border";
     let frozenClass = selected ? "border-ring-frozen" : "border-frozen";
     return data.node?.frozen ? frozenClass : className;
   };
->>>>>>> 86af0e35
 
   const getNodeSizeClass = (showNode) =>
     showNode ? "w-96 rounded-lg" : "w-26 h-26 rounded-full";
@@ -412,7 +404,7 @@
           selected,
           showNode,
           buildStatus,
-          validationStatus
+          validationStatus,
         )}
       >
         {data.node?.beta && showNode && (
@@ -543,7 +535,7 @@
                             }
                             title={getFieldTitle(
                               data.node?.template!,
-                              templateField
+                              templateField,
                             )}
                             info={data.node?.template[templateField].info}
                             name={templateField}
@@ -571,7 +563,7 @@
                             proxy={data.node?.template[templateField].proxy}
                             showNode={showNode}
                           />
-                        )
+                        ),
                     )}
                   <ParameterComponent
                     key={scapedJSONStringfy({
@@ -723,16 +715,12 @@
               ) : (
                 <div
                   className={cn(
-<<<<<<< HEAD
-                    "nodoubleclick generic-node-desc-text truncate-multiline word-break-break-word",
-=======
-                    "generic-node-desc-text cursor-text truncate-multiline word-break-break-word",
->>>>>>> 86af0e35
+                    "nodoubleclick generic-node-desc-text cursor-text truncate-multiline word-break-break-word",
                     (data.node?.description === "" ||
                       !data.node?.description) &&
                       nameEditable
                       ? "font-light italic"
-                      : ""
+                      : "",
                   )}
                   onClick={(e) => {
                     setInputDescription(true);
@@ -794,13 +782,13 @@
                         }
                         title={getFieldTitle(
                           data.node?.template!,
-                          templateField
+                          templateField,
                         )}
                         info={data.node?.template[templateField].info}
                         name={templateField}
                         tooltipTitle={
                           data.node?.template[templateField].input_types?.join(
-                            "\n"
+                            "\n",
                           ) ?? data.node?.template[templateField].type
                         }
                         required={data.node!.template[templateField].required}
@@ -827,7 +815,7 @@
               <div
                 className={classNames(
                   Object.keys(data.node!.template).length < 1 ? "hidden" : "",
-                  "flex-max-width justify-center"
+                  "flex-max-width justify-center",
                 )}
               >
                 {" "}
