import { AxiosError } from "axios";
import { BuildStatus } from "../constants/enums";
import { getVerticesOrder, postBuildVertex } from "../controllers/API";
import useAlertStore from "../stores/alertStore";
import useFlowStore from "../stores/flowStore";
import { VertexBuildTypeAPI } from "../types/api";

type BuildVerticesParams = {
  flowId: string; // Assuming FlowType is the type for your flow
  input_value?: any; // Replace any with the actual type if it's not any
  startNodeId?: string | null; // Assuming nodeId is of type string, and it's optional
  stopNodeId?: string | null; // Assuming nodeId is of type string, and it's optional
  onGetOrderSuccess?: () => void;
  onBuildUpdate?: (
    data: VertexBuildTypeAPI,
    status: BuildStatus,
    buildId: string
  ) => void; // Replace any with the actual type if it's not any
  onBuildComplete?: (allNodesValid: boolean) => void;
  onBuildError?: (title, list, idList: string[]) => void;
  onBuildStart?: (idList: string[]) => void;
  validateNodes?: (nodes: string[]) => void;
};

function getInactiveVertexData(vertexId: string): VertexBuildTypeAPI {
  // Build VertexBuildTypeAPI
  let inactiveData = {
    results: {},
    artifacts: { repr: "Inactive" },
  };
  let inactiveVertexData = {
    id: vertexId,
    data: inactiveData,
    params: "Inactive",
    run_id: "",
    next_vertices_ids: [],
    inactive_vertices: null,
    valid: false,
    timestamp: new Date().toISOString(),
  };

  return inactiveVertexData;
}

export async function updateVerticesOrder(
  flowId: string,
  startNodeId?: string | null,
  stopNodeId?: string | null
): Promise<{
  verticesLayers: string[][];
  verticesIds: string[];
  runId: string;
}> {
  return new Promise(async (resolve, reject) => {
    const setErrorData = useAlertStore.getState().setErrorData;
    let orderResponse;
    try {
      orderResponse = await getVerticesOrder(flowId, startNodeId, stopNodeId);
    } catch (error: any) {
      console.log(error);
      setErrorData({
        title: "Oops! Looks like you missed something",
        list: [error.response?.data?.detail ?? "Unknown Error"],
      });
      useFlowStore.getState().setIsBuilding(false);
      throw new Error("Invalid nodes");
    }
    let verticesLayers: Array<Array<string>> = [orderResponse.data.ids];
    const runId = orderResponse.data.run_id;
<<<<<<< HEAD
    let verticesLayers: Array<Array<string>> = [];

    if (nodeId) {
      for (let i = 0; i < verticesOrder.length; i += 1) {
        const innerArray = verticesOrder[i];
        const idIndex = innerArray.indexOf(nodeId);
        if (idIndex !== -1) {
          // If there's a nodeId, we want to run just that component and not the entire layer
          // because a layer contains dependencies for the next layer
          // and we are stopping at the layer that contains the nodeId
          verticesLayers.push([innerArray[idIndex]]);
          break; // Stop searching after finding the first occurrence
        }
        // If the targetId is not found, include the entire inner array
        verticesLayers.push(innerArray);
      }
    } else {
      verticesLayers = verticesOrder;
    }

    const verticesIds = verticesLayers.flat();
    useFlowStore.getState().updateVerticesBuild({
      verticesLayers,
      verticesIds,
      verticesOrder,
      runId,
    });
    resolve({ verticesLayers, verticesIds, verticesOrder, runId });
=======
    // if (nodeId) {
    //   for (let i = 0; i < verticesOrder.length; i += 1) {
    //     const innerArray = verticesOrder[i];
    //     const idIndex = innerArray.indexOf(nodeId);
    //     if (idIndex !== -1) {
    //       // If there's a nodeId, we want to run just that component and not the entire layer
    //       // because a layer contains dependencies for the next layer
    //       // and we are stopping at the layer that contains the nodeId
    //       verticesLayers.push([innerArray[idIndex]]);
    //       break; // Stop searching after finding the first occurrence
    //     }
    //     // If the targetId is not found, include the entire inner array
    //     verticesLayers.push(innerArray);
    //   }
    // } else {
    //   verticesLayers = verticesOrder;
    // }
    const verticesIds = orderResponse.data.ids;
    useFlowStore.getState().updateVerticesBuild({
      verticesLayers,
      verticesIds,
      runId,
    });
    resolve({ verticesLayers, verticesIds, runId });
>>>>>>> 8f545ef9
  });
}

export async function buildVertices({
  flowId,
  input_value,
  startNodeId,
  stopNodeId,
  onGetOrderSuccess,
  onBuildUpdate,
  onBuildComplete,
  onBuildError,
  onBuildStart,
  validateNodes,
}: BuildVerticesParams) {
  let verticesBuild = useFlowStore.getState().verticesBuild;
  // if startNodeId and stopNodeId are provided
  // something is wrong
  if (startNodeId && stopNodeId) {
    return;
  }
  if (!verticesBuild || startNodeId || stopNodeId) {
    verticesBuild = await updateVerticesOrder(flowId, startNodeId, stopNodeId);
  }

  const verticesIds = verticesBuild?.verticesIds!;
  const verticesLayers = verticesBuild?.verticesLayers!;
  const runId = verticesBuild?.runId!;
  let stop = false;

  if (onGetOrderSuccess) onGetOrderSuccess();

  if (validateNodes) {
    try {
      const nodes = useFlowStore.getState().nodes;
      validateNodes(nodes.map((node) => node.id));
    } catch (e) {
      return;
    }
  }

  useFlowStore.getState().updateBuildStatus(verticesIds, BuildStatus.TO_BUILD);
  useFlowStore.getState().setIsBuilding(true);
  let currentLayerIndex = 0; // Start with the first layer
  // Set each vertex state to building
  const buildResults: Array<boolean> = [];

  // Build each layer
  while (
    currentLayerIndex <
    (useFlowStore.getState().verticesBuild?.verticesLayers! || []).length
  ) {
    // Get the current layer
    const currentLayer =
      useFlowStore.getState().verticesBuild?.verticesLayers![currentLayerIndex];
    // If there are no more layers, we are done
    if (!currentLayer) {
      if (onBuildComplete) {
        const allNodesValid = buildResults.every((result) => result);
        onBuildComplete(allNodesValid);
        useFlowStore.getState().setIsBuilding(false);
      }
      return;
    }
    // If there is a callback for the start of the build, call it
    if (onBuildStart) onBuildStart(currentLayer);
    // Build each vertex in the current layer
    await Promise.all(
      currentLayer.map(async (vertexId) => {
        // Check if id is in the list of inactive nodes
        if (
          !useFlowStore
            .getState()
            .verticesBuild?.verticesIds.includes(vertexId) &&
          onBuildUpdate
        ) {
          // If it is, skip building and set the state to inactive
          onBuildUpdate(
            getInactiveVertexData(vertexId),
            BuildStatus.INACTIVE,
            runId
          );
          buildResults.push(false);
          return;
        }

        // Build the vertex
        await buildVertex({
          flowId,
          id: vertexId,
          input_value,
          onBuildUpdate: (data: VertexBuildTypeAPI, status: BuildStatus) => {
            if (onBuildUpdate) onBuildUpdate(data, status, runId);
          },
          onBuildError,
          verticesIds,
          buildResults,
          stopBuild: () => {
            stop = true;
          },
        });
        if (stop) {
          return;
        }
      })
    );
    // Once the current layer is built, move to the next layer
    currentLayerIndex += 1;

    if (stop) {
      break;
    }

    if (onBuildComplete) {
      const allNodesValid = buildResults.every((result) => result);
      onBuildComplete(allNodesValid);
      useFlowStore.getState().setIsBuilding(false);
    }
  }
}
async function buildVertex({
  flowId,
  id,
  input_value,
  onBuildUpdate,
  onBuildError,
  verticesIds,
  buildResults,
  stopBuild,
}: {
  flowId: string;
  id: string;
  input_value: string;
  onBuildUpdate?: (data: any, status: BuildStatus) => void;
  onBuildError?: (title, list, idList: string[]) => void;
  verticesIds: string[];
  buildResults: boolean[];
  stopBuild: () => void;
}) {
  try {
    const buildRes = await postBuildVertex(flowId, id, input_value);

    const buildData: VertexBuildTypeAPI = buildRes.data;
    if (onBuildUpdate) {
      if (!buildData.valid) {
        onBuildError!(
          "Error Building Component",
          [buildData.params],
          verticesIds
        );
        stopBuild();
      }
      onBuildUpdate(buildData, BuildStatus.BUILT);
    }
    buildResults.push(buildData.valid);
  } catch (error) {
    onBuildError!(
      "Error Building Component",
      [(error as AxiosError<any>).response?.data?.detail ?? "Unknown Error"],
      verticesIds
    );
    stopBuild();
  }
}<|MERGE_RESOLUTION|>--- conflicted
+++ resolved
@@ -67,36 +67,6 @@
     }
     let verticesLayers: Array<Array<string>> = [orderResponse.data.ids];
     const runId = orderResponse.data.run_id;
-<<<<<<< HEAD
-    let verticesLayers: Array<Array<string>> = [];
-
-    if (nodeId) {
-      for (let i = 0; i < verticesOrder.length; i += 1) {
-        const innerArray = verticesOrder[i];
-        const idIndex = innerArray.indexOf(nodeId);
-        if (idIndex !== -1) {
-          // If there's a nodeId, we want to run just that component and not the entire layer
-          // because a layer contains dependencies for the next layer
-          // and we are stopping at the layer that contains the nodeId
-          verticesLayers.push([innerArray[idIndex]]);
-          break; // Stop searching after finding the first occurrence
-        }
-        // If the targetId is not found, include the entire inner array
-        verticesLayers.push(innerArray);
-      }
-    } else {
-      verticesLayers = verticesOrder;
-    }
-
-    const verticesIds = verticesLayers.flat();
-    useFlowStore.getState().updateVerticesBuild({
-      verticesLayers,
-      verticesIds,
-      verticesOrder,
-      runId,
-    });
-    resolve({ verticesLayers, verticesIds, verticesOrder, runId });
-=======
     // if (nodeId) {
     //   for (let i = 0; i < verticesOrder.length; i += 1) {
     //     const innerArray = verticesOrder[i];
@@ -121,7 +91,6 @@
       runId,
     });
     resolve({ verticesLayers, verticesIds, runId });
->>>>>>> 8f545ef9
   });
 }
 
