--- conflicted
+++ resolved
@@ -14,17 +14,12 @@
 import EditNodeModal from "../../../../modals/EditNodeModal";
 import { nodeToolbarPropsType } from "../../../../types/components";
 import {
-<<<<<<< HEAD
   createFlowComponent,
   downloadNode,
-} from "../../../../utils/reactflowUtils";
-import { classNames } from "../../../../utils/utils";
-=======
   expandGroupNode,
   updateFlowPosition,
 } from "../../../../utils/reactflowUtils";
-import { classNames, getRandomKeyByssmm } from "../../../../utils/utils";
->>>>>>> 4e4fae32
+import { classNames } from "../../../../utils/utils";
 
 export default function NodeToolbarComponent({
   data,
@@ -91,13 +86,12 @@
           saveComponent(data, autoLogin ? "auto" : userData?.id!);
         }
         break;
-    }
-    if (event.includes("disabled")) {
-      return;
-    }
-    if (event.includes("ungroup")) {
-      updateFlowPosition(position, data.node?.flow!);
-      expandGroupNode(data, reactFlowInstance);
+      case "disabled":
+        break;
+      case "ungroup":
+        updateFlowPosition(position, data.node?.flow!);
+        expandGroupNode(data, reactFlowInstance);
+        break;
     }
   };
 
@@ -168,7 +162,6 @@
             </a>
           </ShadTooltip>
 
-<<<<<<< HEAD
           <Select onValueChange={handleSelectChange} value={selectedValue}>
             <ShadTooltip content="More" side="top">
               <SelectTrigger>
@@ -190,7 +183,7 @@
               </SelectTrigger>
             </ShadTooltip>
             <SelectContent>
-              <SelectItem value={"advanced"}>
+              <SelectItem value={nodeLength == 0 ? "disabled" : "advanced"}>
                 <div className="flex">
                   <IconComponent
                     name="Settings2"
@@ -229,45 +222,6 @@
               {isMinimal && (
                 <SelectItem value={"show"}>
                   <div className="flex">
-=======
-          {isMinimal || isGroup ? (
-            <Select onValueChange={handleSelectChange} value={selectedValue}>
-              <ShadTooltip content="More" side="top">
-                <SelectTrigger>
-                  <div id="advancedIcon">
-                    <div
-                      className={classNames(
-                        "relative -ml-px inline-flex h-8 w-[31px] items-center rounded-r-md bg-background text-foreground shadow-md ring-1 ring-inset  ring-ring transition-all duration-500 ease-in-out hover:bg-muted focus:z-10" +
-                          (nodeLength == 0
-                            ? " text-muted-foreground"
-                            : " text-foreground")
-                      )}
-                    >
-                      <IconComponent
-                        name="MoreHorizontal"
-                        className="relative left-2 h-4 w-4"
-                      />
-                    </div>
-                  </div>
-                </SelectTrigger>
-              </ShadTooltip>
-              <SelectContent>
-                <SelectItem
-                  value={
-                    getRandomKeyByssmm() +
-                    (nodeLength == 0 ? "disabled" : "advanced")
-                  }
-                >
-                  <div
-                    id="editAdvancedBtn"
-                    className={
-                      "flex " +
-                      (nodeLength == 0
-                        ? "text-muted-foreground"
-                        : "text-primary")
-                    }
-                  >
->>>>>>> 4e4fae32
                     <IconComponent
                       name={showNode ? "Minimize2" : "Maximize2"}
                       className="relative top-0.5 mr-2 h-4 w-4"
@@ -275,54 +229,20 @@
                     {showNode ? "Minimize" : "Expand"}
                   </div>
                 </SelectItem>
-<<<<<<< HEAD
+              )}
+              {isGroup && (
+                <SelectItem value="ungroup">
+                  <div className="flex">
+                    <IconComponent
+                      name="Ungroup"
+                      className="relative top-0.5 mr-2 h-4 w-4"
+                    />{" "}
+                    Ungroup{" "}
+                  </div>
+                </SelectItem>
               )}
             </SelectContent>
           </Select>
-=======
-                {isMinimal && (
-                  <SelectItem value={getRandomKeyByssmm() + "show"}>
-                    <div className="flex" id="editAdvanced">
-                      <IconComponent
-                        name={showNode ? "Minimize2" : "Maximize2"}
-                        className="relative top-0.5 mr-2 h-4 w-4"
-                      />
-                      {showNode ? "Minimize" : "Expand"}
-                    </div>
-                  </SelectItem>
-                )}
-                {isGroup && (
-                  <SelectItem value={getRandomKeyByssmm() + "ungroup"}>
-                    <div className="flex">
-                      <IconComponent
-                        name="Ungroup"
-                        className="relative top-0.5 mr-2 h-4 w-4"
-                      />{" "}
-                      Ungroup{" "}
-                    </div>
-                  </SelectItem>
-                )}
-              </SelectContent>
-            </Select>
-          ) : (
-            <ShadTooltip content="Edit" side="top">
-              <div id="editAdvancedIcon">
-                <button
-                  disabled={nodeLength === 0}
-                  onClick={() => setShowModalAdvanced(true)}
-                  className={classNames(
-                    "relative -ml-px inline-flex items-center rounded-r-md bg-background px-2 py-2 text-foreground shadow-md ring-1  ring-inset ring-ring transition-all duration-500 ease-in-out hover:bg-muted focus:z-10" +
-                      (nodeLength == 0
-                        ? " text-muted-foreground"
-                        : " text-foreground")
-                  )}
-                >
-                  <IconComponent name="Settings2" className="h-4 w-4 " />
-                </button>
-              </div>
-            </ShadTooltip>
-          )}
->>>>>>> 4e4fae32
 
           {showModalAdvanced && (
             <EditNodeModal
