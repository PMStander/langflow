--- conflicted
+++ resolved
@@ -18,14 +18,12 @@
     from langflow.services.database.models.crm.invoice import Invoice
     from langflow.services.database.models.crm.opportunity import Opportunity
     from langflow.services.database.models.crm.task import Task
-<<<<<<< HEAD
     from langflow.services.database.models.crm.product import Product
     from langflow.services.database.models.crm.product_category import ProductCategory
     from langflow.services.database.models.crm.product_attribute import ProductAttribute
     from langflow.services.database.models.crm.product_review import ProductReview
-=======
     from langflow.services.database.models.book import Book, BookTemplate
->>>>>>> d490fb33
+
 
 
 class UserOptin(BaseModel):
