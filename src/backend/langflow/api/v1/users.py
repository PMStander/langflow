--- conflicted
+++ resolved
@@ -42,11 +42,7 @@
         session.commit()
         session.refresh(new_user)
     except IntegrityError as e:
-<<<<<<< HEAD
-        db.rollback()
-=======
         session.rollback()
->>>>>>> f44b0e33
         raise HTTPException(
             status_code=400, detail="This username is unavailable."
         ) from e
